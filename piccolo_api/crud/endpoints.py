from __future__ import annotations
from collections import defaultdict
from dataclasses import dataclass, field
import itertools
import logging
import typing as t

from piccolo.columns.operators import (
    LessThan,
    LessEqualThan,
    GreaterThan,
    GreaterEqualThan,
    Equal,
)
from piccolo.columns import Column, Where
from piccolo.columns.column_types import Array, Varchar, Text
from piccolo.columns.operators.comparison import ComparisonOperator
from piccolo.query.methods.delete import Delete
from piccolo.query.methods.select import Select
from piccolo.table import Table
import pydantic
from pydantic.error_wrappers import ValidationError
from starlette.routing import Router, Route
from starlette.responses import JSONResponse, Response
from starlette.requests import Request

from .exceptions import MalformedQuery
from .serializers import create_pydantic_model, Config
from .validators import apply_validators, Validators

if t.TYPE_CHECKING:
    from piccolo.query.methods.count import Count
    from piccolo.query.methods.objects import Objects
    from starlette.datastructures import QueryParams
    from starlette.routing import BaseRoute


logger = logging.getLogger(__file__)


OPERATOR_MAP = {
    "lt": LessThan,
    "lte": LessEqualThan,
    "gt": GreaterThan,
    "gte": GreaterEqualThan,
    "e": Equal,
}


MATCH_TYPES = ("contains", "exact", "starts", "ends")


class CustomJSONResponse(Response):
    media_type = "application/json"


@dataclass
class OrderBy:
    ascending: bool = False
    property_name: str = "id"


@dataclass
class Params:
    operators: t.Dict[str, t.Type[ComparisonOperator]] = field(
        default_factory=lambda: defaultdict(lambda: Equal)
    )
    match_types: t.Dict[str, str] = field(
        default_factory=lambda: defaultdict(lambda: MATCH_TYPES[0])
    )
    fields: t.Dict[str, t.Any] = field(default_factory=dict)
    order_by: t.Optional[OrderBy] = None
    include_readable: bool = False
    page: int = 1
    page_size: t.Optional[int] = None


class PiccoloCRUD(Router):
    """
    Wraps a Piccolo table with CRUD methods for use in a REST API.
    """

    max_page_size: int = 1000

    def __init__(
        self,
        table: t.Type[Table],
        read_only: bool = True,
        allow_bulk_delete: bool = False,
        page_size: int = 15,
        exclude_secrets: bool = True,
<<<<<<< HEAD
=======
        validators: Validators = Validators(),
>>>>>>> e552cc4b
    ) -> None:
        """
        :param table:
            The Piccolo ``Table`` to expose CRUD methods for.
        :param read_only:
            If True, only the GET method is allowed.
        :param allow_bulk_delete:
            If True, allows a delete request to the root to delete all matching
            records. It is dangerous, so is disabled by default.
        :param page_size:
            The number of results shown on each page by default.
        :param exclude_secrets:
            Any values in Secret columns will be omitted from the response.
        """
        self.table = table
        self.page_size = page_size
        self.read_only = read_only
        self.allow_bulk_delete = allow_bulk_delete
        self.exclude_secrets = exclude_secrets
<<<<<<< HEAD
=======
        self.validators = validators
>>>>>>> e552cc4b

        root_methods = ["GET"]
        if not read_only:
            root_methods += (
                ["POST", "DELETE"] if allow_bulk_delete else ["POST"]
            )

        routes: t.List[BaseRoute] = [
            Route(path="/", endpoint=self.root, methods=root_methods),
            Route(
                path="/{row_id:int}/",
                endpoint=self.detail,
                methods=["GET"]
                if read_only
                else ["GET", "PUT", "DELETE", "PATCH"],
            ),
            Route(path="/schema/", endpoint=self.get_schema, methods=["GET"]),
            Route(path="/ids/", endpoint=self.get_ids, methods=["GET"]),
            Route(path="/count/", endpoint=self.get_count, methods=["GET"]),
            Route(
                path="/references/",
                endpoint=self.get_references,
                methods=["GET"],
            ),
            Route(path="/new/", endpoint=self.get_new, methods=["GET"]),
            Route(
                path="/password/",
                endpoint=self.update_password,
                methods=["PUT"],
            ),
        ]

        super().__init__(routes=routes)

    ###########################################################################

    @property
    def pydantic_model(self) -> t.Type[pydantic.BaseModel]:
        """
        Useful for serialising inbound data from POST and PUT requests.
        """
        return create_pydantic_model(
            self.table, model_name=f"{self.table.__name__}In"
        )

    def _pydantic_model_output(
        self, include_readable: bool = False
    ) -> t.Type[pydantic.BaseModel]:
        return create_pydantic_model(
            self.table,
            include_default_columns=True,
            include_readable=include_readable,
            model_name=f"{self.table.__name__}Output",
        )

    @property
    def pydantic_model_output(self) -> t.Type[pydantic.BaseModel]:
        """
        Contains the default columns, which is required when exporting
        data (for example, in a GET request).
        """
        return self._pydantic_model_output()

    @property
    def pydantic_model_optional(self) -> t.Type[pydantic.BaseModel]:
        """
        All fields are optional, which is useful for serialising filters,
        where a user can filter on any number of fields.
        """
        return create_pydantic_model(
            self.table,
            include_default_columns=True,
            all_optional=True,
            model_name=f"{self.table.__name__}Optional",
        )

    def pydantic_model_plural(self, include_readable=False):
        """
        This is for when we want to serialise many copies of the model.
        """
        base_model = create_pydantic_model(
            self.table,
            include_default_columns=True,
            include_readable=include_readable,
            model_name=f"{self.table.__name__}Item",
        )
        return pydantic.create_model(
            str(self.table.__name__) + "Plural",
            __config__=Config,
            rows=(t.List[base_model], None),
        )

    @apply_validators
    async def get_schema(self, request: Request) -> JSONResponse:
        """
        Return a representation of the model, so a UI can generate a form.
        """
        return JSONResponse(self.pydantic_model.schema())

    ###########################################################################

    async def update_password(self, request: Request) -> Response:
        """
        Used to update password fields.
        """
        return Response("Coming soon", status_code=501)

    ###########################################################################

    @apply_validators
    async def get_ids(self, request: Request) -> Response:
        """
        Returns all the IDs for the current table, mapped to a readable
        representation e.g. {'1': 'joebloggs'}. Used for UI, like foreign
        key selectors.

        An optional 'search' GET parameter can be used to filter the results
        returned. Also, an optional 'limit' paramter can be used to specify
        how many results should be returned.

        """
        readable = self.table.get_readable()
        query = self.table.select().columns(self.table.id, readable)

        limit = request.query_params.get("limit")
        if limit is not None:
            try:
                limit = int(limit)
            except ValueError:
                return Response(
                    "The limit must be an integer", status_code=400
                )
        else:
            limit = "ALL"

        search_term = request.query_params.get("search")
        if search_term is not None:
            # Readable doesn't currently have a 'like' method, so we do it
            # manually.
            if self.table._meta.db.engine_type == "postgres":
                query = t.cast(
                    Select,
                    self.table.raw(
                        (
                            f"SELECT * FROM ({query.__str__()}) as subquery "
                            "WHERE subquery.readable ILIKE {} "
                            f"LIMIT {limit}"
                        ),
                        f"%{search_term}%",
                    ),
                )
            if self.table._meta.db.engine_type == "sqlite":
                # The conversion to uppercase is necessary as SQLite doesn't
                # support ILIKE.
                sql = (
                    f"SELECT * FROM ({query.__str__()}) as subquery "
                    "WHERE UPPER(subquery.readable) LIKE {}"
                )
                if isinstance(limit, int):
                    sql += f" LIMIT {limit}"
                query = t.cast(
                    Select, self.table.raw(sql, f"%{search_term.upper()}%",),
                )
        else:
            if limit != "ALL":
                query = query.limit(limit)

        values = await query.run()
        return JSONResponse({i["id"]: i["readable"] for i in values})

    ###########################################################################

    @apply_validators
    async def get_references(self, request: Request) -> JSONResponse:
        """
        Returns a list of tables with foreign keys to this table, along with
        the name of the foreign key column.
        """
        references = [
            {
                "tableName": i._meta.table._meta.tablename,
                "columnName": i._meta.name,
            }
            for i in self.table._meta.foreign_key_references
        ]
        return JSONResponse({"references": references})

    ###########################################################################

    @apply_validators
    async def get_count(self, request: Request) -> Response:
        """
        Returns the total number of rows in the table.
        """
        params = self._parse_params(request.query_params)
        split_params = self._split_params(params)

        try:
            query = self._apply_filters(self.table.count(), split_params)
        except MalformedQuery as exception:
            return Response(str(exception), status_code=400)

        count = await query.run()
        return JSONResponse({"count": count, "page_size": self.page_size})

    ###########################################################################

    def _parse_params(self, params: QueryParams) -> t.Dict[str, t.Any]:
        """
        The GET params may contain multiple values for each parameter name.
        For example:

        /tables/movie?tag=horror&tag=scifi

        Some clients, such as Axios, will use this convention:

        /tables/movie?tag[]=horror&tag[]=scifi

        This method normalises the parameter name, removing square brackets
        if present (tag[] -> tag), and will return a list of values if
        multiple are present.

        """
        params_map: t.Dict[str, t.Any] = {
            i[0]: [j[1] for j in i[1]]
            for i in itertools.groupby(params.multi_items(), lambda x: x[0])
        }

        output = {}

        for key, value in params_map.items():
            if key.endswith("[]"):
                # Is either an array, or multiple values have been passed in
                # for another field.
                key = key.rstrip("[]")
            elif len(value) == 1:
                value = value[0]

            output[key] = value

        return output

    async def root(self, request: Request) -> Response:
        if request.method == "GET":
            params = self._parse_params(request.query_params)
            return await self.get_all(request, params=params)
        elif request.method == "POST":
            data = await request.json()
            return await self.post_single(request, data)
        elif request.method == "DELETE":
            params = dict(request.query_params)
            return await self.delete_all(request, params=params)
        else:
            return Response(status_code=405)

    ###########################################################################

    @staticmethod
    def _split_params(params: t.Dict[str, t.Any]) -> Params:
        """
        Some parameters reference fields, and others provide instructions
        on how to perform the query (e.g. which operator to use).

        An example of an operator parameter is {'age__operator': 'gte'}.

        You can specify how to match text fields:
        {'name__match': 'exact'}.

        Ordering is specified like: {'__order': '-name'}.

        To include readable representations of foreign keys, use:
        {'__readable': 'true'}.

        For pagination, you can override the default page size:
        {'__page_size': 15}.

        And can specify which page: {'__page': 2}.

        This method splits the params into their different types.
        """
        response = Params()

        for key, value in params.items():
            if key.endswith("__operator") and value in OPERATOR_MAP.keys():
                field_name = key.split("__operator")[0]
                response.operators[field_name] = OPERATOR_MAP[value]
                continue

            if key.endswith("__match") and value in MATCH_TYPES:
                field_name = key.split("__match")[0]
                response.match_types[field_name] = value
                continue

            if key == "__order":
                ascending = True
                if value.startswith("-"):
                    ascending = False
                    value = value[1:]
                response.order_by = OrderBy(
                    ascending=ascending, property_name=value
                )
                continue

            if key == "__page":
                try:
                    page = int(value)
                except ValueError:
                    logger.info(f"Unrecognised __page argument - {value}")
                else:
                    response.page = page
                continue

            if key == "__page_size":
                try:
                    page_size = int(value)
                except ValueError:
                    logger.info(f"Unrecognised __page_size argument - {value}")
                else:
                    response.page_size = page_size
                continue

            if key == "__readable" and value in ("true", "True", "1"):
                response.include_readable = True
                continue

            response.fields[key] = value

        return response

    def _apply_filters(
        self, query: t.Union[Select, Count, Objects, Delete], params: Params
    ) -> t.Union[Select, Count, Objects, Delete]:
        """
        Apply the HTTP query parameters to the Piccolo query object, then
        return it.

        Works on any queries which support `where` clauses - Select, Count,
        Objects etc.
        """
        fields = params.fields

        if fields:
            model_dict = self.pydantic_model_optional(**fields).dict()
            for field_name in fields.keys():
                value = model_dict.get(field_name, ...)
                if value is ...:
                    raise MalformedQuery(
                        f"{field_name} isn't a valid field name."
                    )
                column: Column = getattr(self.table, field_name)

                # Sometimes a list of values is passed in.
                values = value if isinstance(value, list) else [value]

                for value in values:
                    if isinstance(column, (Varchar, Text),):
                        match_type = params.match_types[field_name]
                        if match_type == "exact":
                            clause = column.__eq__(value)
                        elif match_type == "starts":
                            clause = column.ilike(f"{value}%")
                        elif match_type == "ends":
                            clause = column.ilike(f"%{value}")
                        else:
                            clause = column.ilike(f"%{value}%")
                        query = query.where(clause)
                    elif isinstance(column, Array):
                        query = query.where(column.any(value))
                    else:
                        operator = params.operators[field_name]
                        query = query.where(
                            Where(
                                column=column, value=value, operator=operator
                            )
                        )
        return query

    @apply_validators
    async def get_all(
        self, request: Request, params: t.Optional[t.Dict[str, t.Any]] = None
    ) -> Response:
        """
        Get all rows - query parameters are used for filtering.
        """
        params = self._clean_data(params) if params else {}

        split_params = self._split_params(params)

        include_readable = split_params.include_readable
        if include_readable:
            readable_columns = [
                self.table._get_related_readable(i)
                for i in self.table._meta.foreign_key_columns
            ]
            columns = self.table._meta.columns + readable_columns
            query = self.table.select(
                *columns, exclude_secrets=self.exclude_secrets
            )
        else:
            query = self.table.select(exclude_secrets=self.exclude_secrets)

        # Apply filters
        try:
            query = t.cast(Select, self._apply_filters(query, split_params))
        except MalformedQuery as exception:
            return Response(str(exception), status_code=400)

        # Ordering
        order_by = split_params.order_by
        if order_by:
            column = getattr(self.table, order_by.property_name)
            query = query.order_by(column, ascending=order_by.ascending)
        else:
            query = query.order_by(self.table.id, ascending=False)

        # Pagination
        page_size = split_params.page_size or self.page_size
        # If the page_size is greater than max_page_size return an error
        if page_size > self.max_page_size:
            return JSONResponse(
                {"error": "The page size limit has been exceeded"},
                status_code=403,
            )
        query = query.limit(page_size)
        page = split_params.page
        if page > 1:
            offset = page_size * (page - 1)
            query = query.offset(offset).limit(page_size)

        rows = await query.run()
        # We need to serialise it ourselves, in case there are datetime
        # fields.
        json = self.pydantic_model_plural(include_readable=include_readable)(
            rows=rows
        ).json()
        return CustomJSONResponse(json)

    ###########################################################################

    def _clean_data(self, data: t.Dict[str, t.Any]) -> t.Dict[str, t.Any]:
        cleaned_data: t.Dict[str, t.Any] = {}

        for key, value in data.items():
            value = None if value == "null" else value
            cleaned_data[key] = value

        return cleaned_data

    @apply_validators
    async def post_single(
        self, request: Request, data: t.Dict[str, t.Any]
    ) -> Response:
        """
        Adds a single row, if the id doesn't already exist.
        """
        cleaned_data = self._clean_data(data)
        try:
            model = self.pydantic_model(**cleaned_data)
        except ValidationError as exception:
            return Response(str(exception), status_code=400)

        try:
            row = self.table(**model.dict())
            response = await row.save().run()
            # Returns the id of the inserted row.
            return JSONResponse(response, status_code=201)
        except ValueError:
            return Response("Unable to save the resource.", status_code=500)

    @apply_validators
    async def delete_all(
        self, request: Request, params: t.Optional[t.Dict[str, t.Any]] = None
    ) -> Response:
        """
        Deletes all rows - query parameters are used for filtering.
        """
        params = self._clean_data(params) if params else {}
        split_params = self._split_params(params)

        try:
            query = self._apply_filters(
                self.table.delete(force=True), split_params
            )
        except MalformedQuery as exception:
            return Response(str(exception), status_code=400)

        await query.run()
        return Response(status_code=204)

    ###########################################################################

    @apply_validators
    async def get_new(self, request: Request) -> CustomJSONResponse:
        """
        This endpoint is used when creating new rows in a UI. It provides
        all of the default values for a new row, but doesn't save it.
        """
        row = self.table(ignore_missing=True)
        row_dict = row.__dict__
        del row_dict["id"]

        return CustomJSONResponse(
            self.pydantic_model_optional(**row_dict).json()
        )

    ###########################################################################

    async def detail(self, request: Request) -> Response:
        """
        If a resource with a matching ID isn't found, a 404 is returned.

        This is also the case for PUT requests - we don't want the user to be
        able to specify the ID of a new resource, as this could potentially
        cause issues.
        """
        row_id = request.path_params.get("row_id", None)
        if row_id is None:
            return Response("Missing ID parameter.", status_code=404)

        if not await self.table.exists().where(self.table.id == row_id).run():
            return Response("The resource doesn't exist", status_code=404)

        if (type(row_id) is int) and row_id < 1:
            return Response(
                "The resource ID must be greater than 0", status_code=400
            )

        if request.method == "GET":
            return await self.get_single(request, row_id)
        elif request.method == "PUT":
            data = await request.json()
            return await self.put_single(request, row_id, data)
        elif request.method == "DELETE":
            return await self.delete_single(request, row_id)
        elif request.method == "PATCH":
            data = await request.json()
            return await self.patch_single(request, row_id, data)
        else:
            return Response(status_code=405)

    @apply_validators
    async def get_single(self, request: Request, row_id: int) -> Response:
        """
        Returns a single row.
        """
        params = dict(request.query_params)
        split_params: Params = self._split_params(params)
        try:
            columns = self.table._meta.columns
            if split_params.include_readable:
                readable_columns = [
                    self.table._get_related_readable(i)
                    for i in self.table._meta.foreign_key_columns
                ]
                columns = columns + readable_columns

            row = (
                await self.table.select(
                    *columns, exclude_secrets=self.exclude_secrets
                )
                .where(self.table.id == row_id)
                .first()
                .run()
            )
        except ValueError:
            return Response(
                "Unable to find a resource with that ID.", status_code=404
            )
        return CustomJSONResponse(
            self._pydantic_model_output(
                include_readable=split_params.include_readable
            )(**row).json()
        )

    @apply_validators
    async def put_single(
        self, request: Request, row_id: int, data: t.Dict[str, t.Any]
    ) -> Response:
        """
        Replaces an existing row. We don't allow new resources to be created.
        """
        cleaned_data = self._clean_data(data)

        try:
            model = self.pydantic_model(**cleaned_data)
        except ValidationError as exception:
            return Response(str(exception), status_code=400)

        cls = self.table

        values = {
            getattr(cls, key): getattr(model, key) for key in data.keys()
        }

        try:
            await cls.update(values).where(cls.id == row_id).run()
            return Response(status_code=204)
        except ValueError:
            return Response("Unable to save the resource.", status_code=500)

    @apply_validators
    async def patch_single(
        self, request: Request, row_id: int, data: t.Dict[str, t.Any]
    ) -> Response:
        """
        Patch a single row.
        """
        cleaned_data = self._clean_data(data)

        try:
            model = self.pydantic_model_optional(**cleaned_data)
        except ValidationError as exception:
            return Response(str(exception), status_code=400)

        cls = self.table

        try:
            values = {
                getattr(cls, key): getattr(model, key) for key in data.keys()
            }
        except AttributeError:
            unrecognised_keys = set(data.keys()) - set(model.dict().keys())
            return Response(
                f"Unrecognised keys - {unrecognised_keys}.", status_code=400
            )

        try:
            await cls.update(values).where(cls.id == row_id).run()
            new_row = (
                await cls.select(exclude_secrets=self.exclude_secrets)
                .where(cls.id == row_id)
                .first()
                .run()
            )
            return JSONResponse(self.pydantic_model(**new_row).json())
        except ValueError:
            return Response("Unable to save the resource.", status_code=500)

    @apply_validators
    async def delete_single(self, request: Request, row_id: int) -> Response:
        """
        Deletes a single row.
        """
        try:
            await self.table.delete().where(self.table.id == row_id).run()
            return Response("Deleted the resource.", status_code=204)
        except ValueError:
            return Response("Unable to delete the resource.", status_code=500)


__all__ = ["PiccoloCRUD"]<|MERGE_RESOLUTION|>--- conflicted
+++ resolved
@@ -89,10 +89,7 @@
         allow_bulk_delete: bool = False,
         page_size: int = 15,
         exclude_secrets: bool = True,
-<<<<<<< HEAD
-=======
         validators: Validators = Validators(),
->>>>>>> e552cc4b
     ) -> None:
         """
         :param table:
@@ -112,10 +109,7 @@
         self.read_only = read_only
         self.allow_bulk_delete = allow_bulk_delete
         self.exclude_secrets = exclude_secrets
-<<<<<<< HEAD
-=======
         self.validators = validators
->>>>>>> e552cc4b
 
         root_methods = ["GET"]
         if not read_only:
